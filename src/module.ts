import {
  defineNuxtModule,
  addPlugin,
  createResolver,
  addImportsDir,
  addServerImportsDir,
} from "@nuxt/kit";
import { fileURLToPath } from "url";
import defu from "defu";
import { executeRequiredPrompts } from "./package-utils/prompts";
import {
  checkIfMigrationsFolderExists,
  checkIfPrismaSchemaExists,
  formatSchema,
  generateClient,
  initPrisma,
  installPrismaCLI,
  installStudio,
  isPrismaCLIInstalled,
  runMigration,
  writeClientInLib,
  writeToSchema,
} from "./package-utils/setup-helpers";
import { log, PREDEFINED_LOG_MESSAGES } from "./package-utils/log-helpers";
import type { Prisma } from "@prisma/client";
import type { PackageManager } from "./package-utils/detect-pm";
import getProjectRoot from "./package-utils/get-project-root";

interface ModuleOptions extends Prisma.PrismaClientOptions {
  writeToSchema: boolean;
  formatSchema: boolean;
  runMigration: boolean;
  installClient: boolean;
  installCLI: boolean;
  generateClient: boolean;
  installStudio: boolean;
  autoSetupPrisma: boolean;
<<<<<<< HEAD
  skipPrompts: boolean;
=======
  packageManager?: PackageManager;
  prismaRoot?: string;
>>>>>>> 0785f5cb
}

export type PrismaExtendedModule = ModuleOptions;

export default defineNuxtModule<PrismaExtendedModule>({
  meta: {
    name: "@prisma/nuxt",
    configKey: "prisma",
  },
  // Default configuration options of the Nuxt module
  defaults: {
    datasources: {
      db: {
        url: process.env.DATABASE_URL,
      },
    },
    log: [],
    errorFormat: "pretty",
    writeToSchema: true,
    formatSchema: true,
    runMigration: true,
    installClient: true,
    installCLI: true,
    generateClient: true,
    installStudio: true,
    autoSetupPrisma: false,
<<<<<<< HEAD
    skipPrompts: false,
=======
    packageManager: undefined,
    prismaRoot: undefined,
>>>>>>> 0785f5cb
  },

  async setup(options, nuxt) {
    const { resolve: resolveProject } = createResolver(nuxt.options.rootDir);
    const { resolve: resolver } = createResolver(import.meta.url);
    const { resolve: resolveRoot } = createResolver(getProjectRoot());
    const runtimeDir = fileURLToPath(new URL("./runtime", import.meta.url));

    // Identifies which script is running: posinstall, dev or prod
    const npm_lifecycle_event = process.env?.npm_lifecycle_event;

    const skip_all_prompts =
      options.skipPrompts || npm_lifecycle_event === "dev:build";

    const prepareModule = () => {
      // Enable server components for Nuxt
      nuxt.options.experimental.componentIslands ||= {};
      nuxt.options.experimental.componentIslands = true;

      // Do not add the extension since the `.ts` will be transpiled to `.mjs` after `npm run prepack`

      addPlugin(resolver("./runtime/plugin"));
      addImportsDir(resolver(runtimeDir, "composables"));

      // Auto-import from runtime/server/utils
      addServerImportsDir(resolver(runtimeDir, "utils"));
      addServerImportsDir(resolver(runtimeDir, "server/utils"));

      nuxt.options.vite.optimizeDeps = defu(
        nuxt.options.vite.optimizeDeps || {},
        {
          include: ["@prisma/nuxt > @prisma/client"],
        },
      );
    };

    const force_skip_prisma_setup =
      import.meta.env?.SKIP_PRISMA_SETUP ??
      process.env?.SKIP_PRISMA_SETUP ??
      false;

    // exposing module options to application runtime
    nuxt.options.runtimeConfig.public.prisma = defu(
      nuxt.options.runtimeConfig.public.prisma || {},
      {
        log: options.log,
        errorFormat: options.errorFormat,
      },
    );

    if (force_skip_prisma_setup || npm_lifecycle_event === "postinstall") {
      if (npm_lifecycle_event !== "postinstall") {
        log(PREDEFINED_LOG_MESSAGES.PRISMA_SETUP_SKIPPED_WARNING);
      }
      prepareModule();
      return;
    }

    let projectPath = resolveProject();
    if (options.prismaRoot?.length)
      projectPath = resolveRoot(options.prismaRoot);

    const PROJECT_PATH = projectPath;

    if (options.installCLI) {
      // Check if Prisma CLI is installed.
      const prismaInstalled = await isPrismaCLIInstalled(PROJECT_PATH);

      // if Prisma CLI is installed skip the following step.
      if (!prismaInstalled) {
        await installPrismaCLI(PROJECT_PATH, options.packageManager);
      }
    }

    // Check if Prisma Schema exists
    const prismaSchemaExists = checkIfPrismaSchemaExists([
      resolveProject("prisma", "schema.prisma"),
      resolveProject("prisma", "schema"),
    ]);

    const prismaMigrateWorkflow = async () => {
      // Check if Prisma migrations folder exists
      const doesMigrationFolderExist = checkIfMigrationsFolderExists(
        resolveProject("prisma", "migrations"),
      );

      if (doesMigrationFolderExist || !options.runMigration) {
        // Skip migration as the migration folder exists
        log(PREDEFINED_LOG_MESSAGES.skipMigrations);
        return;
      }

      const migrateAndFormatSchema = async () => {
        await runMigration(PROJECT_PATH);

        if (!options.formatSchema) {
          return;
        }

        await formatSchema(PROJECT_PATH);
      };

      if (options.autoSetupPrisma && options.runMigration) {
        await migrateAndFormatSchema();
        return;
      }

      const promptResult = await executeRequiredPrompts({
        promptForMigrate: true && !skip_all_prompts,
        promptForPrismaStudio: false && !skip_all_prompts,
      });

      if (promptResult?.promptForPrismaMigrate && options.runMigration) {
        await migrateAndFormatSchema();
      }

      return;
    };

    const prismaInitWorkflow = async () => {
      await initPrisma({
        directory: PROJECT_PATH,
        provider: "sqlite",
      });

      // Add dummy models to the Prisma schema
      await writeToSchema(`${PROJECT_PATH}/prisma/schema.prisma`);
    };

    const prismaStudioWorkflow = async () => {
      if (!options.installStudio || npm_lifecycle_event !== "dev") {
        log(PREDEFINED_LOG_MESSAGES.skipInstallingPrismaStudio);
        return;
      }

      const installAndStartPrismaStudio = async () => {
        await installStudio(PROJECT_PATH);
        nuxt.hooks.hook("devtools:customTabs", (tab) => {
          tab.push({
            name: "nuxt-prisma",
            title: "Prisma Studio",
            icon: "simple-icons:prisma",
            category: "server",
            view: {
              type: "iframe",
              src: "http://localhost:5555/",
              persistent: true,
            },
          });
        });
      };

      if (options.autoSetupPrisma) {
        await installAndStartPrismaStudio();
        return;
      }

      await installAndStartPrismaStudio();
    };

    if (!prismaSchemaExists) {
      await prismaInitWorkflow();
    }

    await prismaMigrateWorkflow();
    await writeClientInLib(PROJECT_PATH);

    if (options.generateClient) {
      await generateClient(
        PROJECT_PATH,
        options.installClient,
        options.packageManager,
      );
    }

    await prismaStudioWorkflow();

    prepareModule();
    return;
  },
});<|MERGE_RESOLUTION|>--- conflicted
+++ resolved
@@ -35,12 +35,9 @@
   generateClient: boolean;
   installStudio: boolean;
   autoSetupPrisma: boolean;
-<<<<<<< HEAD
   skipPrompts: boolean;
-=======
   packageManager?: PackageManager;
   prismaRoot?: string;
->>>>>>> 0785f5cb
 }
 
 export type PrismaExtendedModule = ModuleOptions;
@@ -67,12 +64,9 @@
     generateClient: true,
     installStudio: true,
     autoSetupPrisma: false,
-<<<<<<< HEAD
     skipPrompts: false,
-=======
     packageManager: undefined,
     prismaRoot: undefined,
->>>>>>> 0785f5cb
   },
 
   async setup(options, nuxt) {
