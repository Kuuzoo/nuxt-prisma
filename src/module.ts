--- conflicted
+++ resolved
@@ -5,7 +5,7 @@
   addImportsDir,
   addServerImportsDir,
 } from "@nuxt/kit";
-import { addCustomTab } from '@nuxt/devtools-kit'
+import { addCustomTab } from "@nuxt/devtools-kit";
 import { fileURLToPath } from "url";
 import defu from "defu";
 
@@ -15,11 +15,7 @@
   checkIfPrismaSchemaExists,
   formatSchema,
   initPrisma,
-<<<<<<< HEAD
   startPrismaStudio,
-=======
-  installStudio,
->>>>>>> 2179d37d
   runMigration,
   writeClientInLib,
   writeToSchema,
@@ -28,11 +24,7 @@
 import { PREDEFINED_LOG_MESSAGES } from "./package-utils/log-helpers";
 import type { Prisma } from "@prisma/client";
 import { executeRequiredPrompts } from "./package-utils/prompts";
-<<<<<<< HEAD
 import consola from "consola";
-=======
-import { ensureDependencyInstalled } from "nypm";
->>>>>>> 2179d37d
 
 // Module configuration interface
 interface ModuleOptions extends Prisma.PrismaClientOptions {
@@ -141,29 +133,6 @@
       ? resolveProject(options.prismaRoot) // Combines paths safely
       : PROJECT_PATH;
 
-<<<<<<< HEAD
-=======
-    // Ensure Prisma CLI is installed if required
-    if (options.installCLI) {
-      log(PREDEFINED_LOG_MESSAGES.installPrismaCLI.action);
-
-      try {
-        await ensureDependencyInstalled("prisma", {
-          cwd: PROJECT_PATH,
-          dev: true
-        });
-        log(PREDEFINED_LOG_MESSAGES.installPrismaCLI.success);
-      } catch (error) {
-        log(PREDEFINED_LOG_MESSAGES.installPrismaCLI.error);
-      }
-      await generatePrismaClient(
-        PROJECT_PATH,
-        PRISMA_SCHEMA_CMD,
-        options.log?.includes("error"),
-      );
-    }
-
->>>>>>> 2179d37d
     // Check if Prisma schema exists
     const prismaSchemaExists = checkIfPrismaSchemaExists([
       resolveProject(LAYER_PATH, "prisma", "schema.prisma"),
@@ -196,7 +165,7 @@
       }
 
       const promptResult = await executeRequiredPrompts({
-        promptForMigrate: true && !skipAllPrompts
+        promptForMigrate: true && !skipAllPrompts,
       });
 
       if (promptResult?.promptForPrismaMigrate && options.runMigration) {
@@ -235,8 +204,8 @@
         view: {
           type: "iframe",
           src: "http://localhost:5555/",
-          persistent: true
-        }
+          persistent: true,
+        },
       });
     };
 
@@ -248,14 +217,6 @@
     await writeClientInLib(LAYER_PATH);
 
     if (options.generateClient) {
-<<<<<<< HEAD
-=======
-      if (options.installClient) {
-        await ensureDependencyInstalled("@prisma/client", {
-          cwd: PROJECT_PATH
-        });
-      }
->>>>>>> 2179d37d
       await generatePrismaClient(
         PROJECT_PATH,
         PRISMA_SCHEMA_CMD,
