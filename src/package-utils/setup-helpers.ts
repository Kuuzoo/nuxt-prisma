import { execa } from "execa";
import {
  installingPrismaClientWithPM,
  installingPrismaCLIWithPM,
  type PackageManager,
} from "./detect-pm";
import {
  log,
  logError,
  logSuccess,
  PREDEFINED_LOG_MESSAGES,
} from "./log-helpers";
import { existsSync, mkdirSync, readFileSync, writeFileSync } from "fs";

export type DatabaseProviderType =
  | "sqlite"
  | "postgresql"
  | "mysql"
  | "sqlserver"
  | "mongodb"
  | "cockroachdb";

export type PrismaInitOptions = {
  directory: string;
  datasourceUrl?: string;
  provider: DatabaseProviderType;
};

export async function isPrismaCLIInstalled(
  directory: string,
): Promise<boolean> {
  try {
    await execa("npx", ["prisma", "version"], { cwd: directory });
    logSuccess(PREDEFINED_LOG_MESSAGES.isPrismaCLIinstalled.yes);
    return true;
  } catch (error) {
    logError(PREDEFINED_LOG_MESSAGES.isPrismaCLIinstalled.no);
    // log(error);
    return false;
  }
}

export async function installPrismaCLI(
  directory: string,
  packageManager?: PackageManager,
) {
  try {
    const installCmd = installingPrismaCLIWithPM(packageManager);

    await execa(installCmd.pm, installCmd.command, {
      cwd: directory,
    });
    logSuccess(PREDEFINED_LOG_MESSAGES.installPrismaCLI.yes);
  } catch (err) {
    logError(PREDEFINED_LOG_MESSAGES.installPrismaCLI.no);
    log(err);
  }
}

export function checkIfPrismaSchemaExists(paths: string[]) {
  const exists = paths.reduce((prev, current) => {
    return existsSync(current) || prev;
  }, false);

  if (exists) {
    logSuccess(PREDEFINED_LOG_MESSAGES.checkIfPrismaSchemaExists.yes);
    return true;
  }

  logError(PREDEFINED_LOG_MESSAGES.checkIfPrismaSchemaExists.no);
  return false;
}

export async function initPrisma({
  directory,
  provider = "sqlite",
  datasourceUrl,
}: PrismaInitOptions) {
<<<<<<< HEAD
  const command = ["prisma", "init", "--datasource-provider"];
=======
  const commandArgs = ["prisma", "init", "--datasource-provider"];
>>>>>>> 0785f5cb

  commandArgs.push(provider);

  if (datasourceUrl) {
    commandArgs.push("--url");
    commandArgs.push(datasourceUrl);
  }

  try {
    log(PREDEFINED_LOG_MESSAGES.initPrisma.action);

    const { stdout: initializePrisma } = await execa("npx", commandArgs, {
      cwd: directory,
    });

    log(initializePrisma?.split("Next steps")?.[0]);

    return true;
  } catch (err) {
    logError(PREDEFINED_LOG_MESSAGES.initPrisma.error);
    log(err);

    return false;
  }
}

export function checkIfMigrationsFolderExists(path: string) {
  if (existsSync(path)) {
    logSuccess(PREDEFINED_LOG_MESSAGES.checkIfMigrationsFolderExists.success);
    return true;
  }

  logError(PREDEFINED_LOG_MESSAGES.checkIfMigrationsFolderExists.error);
  return false;
}

export async function writeToSchema(prismaSchemaPath: string) {
  try {
    let existingSchema = "";

    try {
      existingSchema = readFileSync(prismaSchemaPath, "utf-8");
    } catch {
      logError(PREDEFINED_LOG_MESSAGES.writeToSchema.errorReadingFile);
      return false;
    }

    const addModel = `\
model User {
  id    Int     @id @default(autoincrement())
  email String  @unique
  name  String?
  posts Post[]
}

model Post {
  id        Int     @id @default(autoincrement())
  title     String
  content   String?
  published Boolean @default(false)
  author    User    @relation(fields: [authorId], references: [id])
  authorId  Int
}
`;

    // Don't bother adding the models if they already exist.
    if (existingSchema.trim().includes(addModel.trim())) return;

    const updatedSchema = `${existingSchema.trim()}\n\n${addModel}`;
    writeFileSync(prismaSchemaPath, updatedSchema);
  } catch {
    logError(PREDEFINED_LOG_MESSAGES.writeToSchema.failedToWrite);
  }
}

export async function runMigration(directory: string) {
  try {
    log(PREDEFINED_LOG_MESSAGES.runMigration.action);

    await execa("npx", ["prisma", "migrate", "dev", "--name", "init"], {
      cwd: directory,
    });
    logSuccess(PREDEFINED_LOG_MESSAGES.runMigration.success);
    return true;
  } catch (err) {
    logError(PREDEFINED_LOG_MESSAGES.runMigration.error);
    log(err);
    log(PREDEFINED_LOG_MESSAGES.suggestions.migrate);
    return false;
  }
}

export async function formatSchema(directory: string) {
  try {
    log(PREDEFINED_LOG_MESSAGES.formatSchema.action);
    await execa("npx", ["prisma", "format"], { cwd: directory });
  } catch {
    logError(PREDEFINED_LOG_MESSAGES.formatSchema.error);
  }
}

export async function generateClient(
  directory: string,
  installPrismaClient: boolean = true,
  packageManager?: PackageManager,
) {
  log(PREDEFINED_LOG_MESSAGES.generatePrismaClient.action);

  if (installPrismaClient) {
    try {
      const installCmd = installingPrismaClientWithPM(packageManager);

      await execa(installCmd.pm, installCmd.command, {
        cwd: directory,
      });
    } catch (error) {
      logError(
        PREDEFINED_LOG_MESSAGES.generatePrismaClient
          .prismaClientInstallationError,
      );
      // log(error);
    }
  }

  try {
    const { stdout: generateClient } = await execa(
      "npx",
      ["prisma", "generate"],
      { cwd: directory },
    );

    log("\n" + generateClient.split("\n").slice(0, 4).join("\n") + "\n");

    // log(generateClient);
  } catch (err) {
    logError(PREDEFINED_LOG_MESSAGES.generatePrismaClient.error);
    // log(err);
  }
}

export async function installStudio(directory: string) {
  try {
    log(PREDEFINED_LOG_MESSAGES.installStudio.action);

    const subprocess = execa("npx", ["prisma", "studio", "--browser", "none"], {
      cwd: directory
    });
    
    subprocess.unref();

    logSuccess(PREDEFINED_LOG_MESSAGES.installStudio.success);

    return true;
  } catch (err) {
    logError(PREDEFINED_LOG_MESSAGES.installStudio.error);
    log(err);
    return false;
  }
}

export async function writeClientInLib(path: string) {
  const existingContent = existsSync(`${path}/lib/prisma.ts`);

  try {
    if (!existingContent) {
      const prismaClient = `\
import { PrismaClient } from '@prisma/client'

const prismaClientSingleton = () => {
  return new PrismaClient()
}

declare const globalThis: {
  prismaGlobal: ReturnType<typeof prismaClientSingleton>;
} & typeof global;

const prisma = globalThis.prismaGlobal ?? prismaClientSingleton()

export default prisma

if (process.env.NODE_ENV !== 'production') globalThis.prismaGlobal = prisma
`;

      if (!existsSync(`${path}/lib`)) {
        mkdirSync(`${path}/lib`);
      }

      if (existsSync(`${path}/lib/prisma.ts`)) {
        log(PREDEFINED_LOG_MESSAGES.writeClientInLib.found);
        return;
      }

      writeFileSync(`${path}/lib/prisma.ts`, prismaClient);

      logSuccess(PREDEFINED_LOG_MESSAGES.writeClientInLib.success);
    }
  } catch (e: any) {
    log(e);
  }
}<|MERGE_RESOLUTION|>--- conflicted
+++ resolved
@@ -76,11 +76,7 @@
   provider = "sqlite",
   datasourceUrl,
 }: PrismaInitOptions) {
-<<<<<<< HEAD
-  const command = ["prisma", "init", "--datasource-provider"];
-=======
   const commandArgs = ["prisma", "init", "--datasource-provider"];
->>>>>>> 0785f5cb
 
   commandArgs.push(provider);
 
@@ -226,9 +222,9 @@
     log(PREDEFINED_LOG_MESSAGES.installStudio.action);
 
     const subprocess = execa("npx", ["prisma", "studio", "--browser", "none"], {
-      cwd: directory
-    });
-    
+      cwd: directory,
+    });
+
     subprocess.unref();
 
     logSuccess(PREDEFINED_LOG_MESSAGES.installStudio.success);
